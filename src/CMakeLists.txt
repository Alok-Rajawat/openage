#source file configuration
#
#


#add new sources here, dependencies for linking and including
#are specified beliw the source file list.

add_executable(${PROJECT_NAME}
	main.cpp
	args.cpp

	engine/callbacks.cpp
	engine/engine.cpp
	engine/font.cpp
	engine/init.cpp
	engine/input.cpp
	engine/log.cpp
	engine/python.cpp
	engine/audio/audio_manager.cpp
	engine/audio/sound.cpp
	engine/audio/resource.cpp
	engine/audio/resource_loader.cpp
	engine/console/callbacks.cpp
	engine/console/console.cpp
	engine/console/init.cpp
	engine/coord/camgame.cpp
	engine/coord/camhud.cpp
	engine/coord/chunk.cpp
	engine/coord/phys2.cpp
	engine/coord/phys3.cpp
	engine/coord/term.cpp
	engine/coord/tile.cpp
	engine/coord/tile3.cpp
	engine/coord/vec2.cpp
	engine/coord/vec2f.cpp
	engine/coord/vec3.cpp
	engine/coord/vec3f.cpp
	engine/coord/window.cpp
	engine/shader/program.cpp
	engine/shader/shader.cpp
	engine/terrain.cpp
	engine/terrain_chunk.cpp
	engine/terrain_object.cpp
	engine/texture.cpp
	engine/util/color.cpp
	engine/util/error.cpp
	engine/util/file.cpp
	engine/util/fps.cpp
	engine/util/misc.cpp
	engine/util/strings.cpp
	engine/util/timer.cpp
	engine/util/unicode.cpp
	engine/console/buf.cpp

	openage/callbacks.cpp
	openage/gamestate.cpp
	openage/init.cpp
	openage/main.cpp

	testing/testing.cpp
	testing/term.cpp
	testing/register.cpp
)


#add our generated files directory
add_subdirectory("gamedata")


#library dependency specification

#freetype includedir hint for ubuntu...
find_path(FREETYPE_INCLUDE_DIRS freetype/freetype.h HINTS /usr/include/freetype2)
find_path(OPUSFILE_INCLUDE_DIR opusfile.h HINTS /usr/include/opus)

include(FindPkgConfig)
include(FindPackageHandleStandardArgs)

find_library(FONTCONFIG_LIB fontconfig)
find_library(MATH_LIB m)
<<<<<<< HEAD
find_library(OPUSFILE_LIB opusfile)
=======
find_library(UTIL_LIB util)
>>>>>>> b642fe04
find_package(Freetype REQUIRED)
find_package(GLEW REQUIRED)
find_package(OpenGL REQUIRED)
find_package(PythonLibs 3.3 REQUIRED)
pkg_search_module(FTGL REQUIRED ftgl)
pkg_search_module(SDL2 REQUIRED sdl2)
pkg_search_module(SDL2_IMAGE REQUIRED sdl2_image SDL2_image)

#inofity support
find_path(INOTIFY_INCLUDE_DIR sys/inotify.h  HINTS /usr/include/${CMAKE_LIBRARY_ARCHITECTURE})
find_package_handle_standard_args(INOTIFY DEFAULT_MSG INOTIFY_INCLUDE_DIR)

#TODO: do things for archs not having inotify...
if(NOT INOTIFY_FOUND)
  message("inotify is not available on your platform!")
endif()

include_directories(
	${FREETYPE_INCLUDE_DIRS}
	${FTGL_INCLUDE_DIRS}
	${OPUSFILE_INCLUDE_DIR}
	${PYTHON_INCLUDE_DIR}
	${SDL2_INCLUDE_DIRS}
	${INOTIFY_INCLUDE_DIR}
)
#link_directories(rofl/lib/lol)

target_link_libraries(${PROJECT_NAME}
	gamedata
	${MATH_LIB}
	${UTIL_LIB}
	${SDL2_LIBRARIES}
	${SDL2_IMAGE_LIBRARIES}
	${OPENGL_LIBRARY}
<<<<<<< HEAD
	${OPUSFILE_LIB}
=======
	${GLEW_LIBRARIES}
	${FTGL_LIBRARIES}
	${FONTCONFIG_LIB}
	${FREETYPE_LIBRARIES}
>>>>>>> b642fe04
	${PYTHON_LIBRARY}
)


#TODO: install shaders, data search paths

#installation definitions
install(TARGETS ${PROJECT_NAME}
	RUNTIME DESTINATION bin
	LIBRARY DESTINATION lib
	ARCHIVE DESTINATION lib
)<|MERGE_RESOLUTION|>--- conflicted
+++ resolved
@@ -79,11 +79,9 @@
 
 find_library(FONTCONFIG_LIB fontconfig)
 find_library(MATH_LIB m)
-<<<<<<< HEAD
 find_library(OPUSFILE_LIB opusfile)
-=======
 find_library(UTIL_LIB util)
->>>>>>> b642fe04
+
 find_package(Freetype REQUIRED)
 find_package(GLEW REQUIRED)
 find_package(OpenGL REQUIRED)
@@ -113,20 +111,17 @@
 
 target_link_libraries(${PROJECT_NAME}
 	gamedata
-	${MATH_LIB}
-	${UTIL_LIB}
-	${SDL2_LIBRARIES}
-	${SDL2_IMAGE_LIBRARIES}
-	${OPENGL_LIBRARY}
-<<<<<<< HEAD
-	${OPUSFILE_LIB}
-=======
-	${GLEW_LIBRARIES}
-	${FTGL_LIBRARIES}
 	${FONTCONFIG_LIB}
 	${FREETYPE_LIBRARIES}
->>>>>>> b642fe04
+	${FTGL_LIBRARIES}
+	${GLEW_LIBRARIES}
+	${MATH_LIB}
+	${OPENGL_LIBRARY}
+	${OPUSFILE_LIB}
 	${PYTHON_LIBRARY}
+	${SDL2_IMAGE_LIBRARIES}
+	${SDL2_LIBRARIES}
+	${UTIL_LIB}
 )
 
 
